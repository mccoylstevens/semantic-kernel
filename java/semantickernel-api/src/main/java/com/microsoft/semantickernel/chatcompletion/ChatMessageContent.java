--- conflicted
+++ resolved
@@ -15,34 +15,21 @@
 /**
  * Represents the content of a chat message
  */
-<<<<<<< HEAD
-public class ChatMessageContent extends KernelContent<ChatMessageContent> {
-=======
 public class ChatMessageContent<T> extends KernelContent<T> {
->>>>>>> 73caad52
 
     private AuthorRole authorRole;
     @Nullable
     private String content;
     @Nullable
-<<<<<<< HEAD
-    private List<KernelContent<?>> items;
-=======
     private List<KernelContent<T>> items;
->>>>>>> 73caad52
     @Nullable
     private Charset encoding;
 
     /**
      * Creates a new instance of the {@link ChatMessageContent} class.
-<<<<<<< HEAD
-     * @param authorRole the author role that generated the content
-     * @param content the content
-=======
      *
      * @param authorRole the author role that generated the content
      * @param content    the content
->>>>>>> 73caad52
      */
     public ChatMessageContent(
         AuthorRole authorRole,
@@ -58,14 +45,6 @@
 
     /**
      * Creates a new instance of the {@link ChatMessageContent} class.
-<<<<<<< HEAD
-     * @param authorRole the author role that generated the content
-     * @param content the content
-     * @param modelId the model id
-     * @param innerContent the inner content
-     * @param encoding the encoding
-     * @param metadata the metadata
-=======
      *
      * @param authorRole   the author role that generated the content
      * @param content      the content
@@ -73,27 +52,14 @@
      * @param innerContent the inner content
      * @param encoding     the encoding
      * @param metadata     the metadata
->>>>>>> 73caad52
      */
     public ChatMessageContent(
         AuthorRole authorRole,
         String content,
-<<<<<<< HEAD
         @Nullable String modelId,
-        @Nullable String innerContent,
+        @Nullable T innerContent,
         @Nullable Charset encoding,
         @Nullable FunctionResultMetadata metadata) {
-=======
-        @Nullable
-        String modelId,
-        @Nullable
-        T innerContent,
-        @Nullable
-        Charset encoding,
-        @Nullable
-        FunctionResultMetadata metadata
-    ) {
->>>>>>> 73caad52
         super(innerContent, modelId, metadata);
         this.authorRole = authorRole;
         this.content = content;
@@ -102,14 +68,6 @@
 
     /**
      * Creates a new instance of the {@link ChatMessageContent} class.
-<<<<<<< HEAD
-     * @param authorRole the author role that generated the content
-     * @param items the items
-     * @param modelId the model id
-     * @param innerContent the inner content
-     * @param encoding the encoding
-     * @param metadata the metadata
-=======
      *
      * @param authorRole   the author role that generated the content
      * @param items        the items
@@ -117,7 +75,6 @@
      * @param innerContent the inner content
      * @param encoding     the encoding
      * @param metadata     the metadata
->>>>>>> 73caad52
      */
     public ChatMessageContent(
         AuthorRole authorRole,
@@ -135,10 +92,7 @@
 
     /**
      * Gets the author role that generated the content
-<<<<<<< HEAD
-=======
      *
->>>>>>> 73caad52
      * @return the author role that generated the content
      */
     public AuthorRole getAuthorRole() {
@@ -147,10 +101,7 @@
 
     /**
      * Sets the author role that generated the content
-<<<<<<< HEAD
-=======
      *
->>>>>>> 73caad52
      * @param authorRole the author role that generated the content
      */
     public void setAuthorRole(AuthorRole authorRole) {
@@ -159,10 +110,7 @@
 
     /**
      * Gets the content
-<<<<<<< HEAD
-=======
      *
->>>>>>> 73caad52
      * @return the content, which may be {@code null}
      */
     @Nullable
@@ -173,10 +121,7 @@
 
     /**
      * Sets the content
-<<<<<<< HEAD
-=======
      *
->>>>>>> 73caad52
      * @param content the content
      */
     public void setContent(@Nullable String content) {
@@ -185,40 +130,25 @@
 
     /**
      * Gets the {@code KernelContent} items that comprise the content.
-<<<<<<< HEAD
-     * @return the items, which may be {@code null}
-     */
-    public List<KernelContent<?>> getItems() {
-=======
      *
      * @return the items, which may be {@code null}
      */
     public List<KernelContent<T>> getItems() {
->>>>>>> 73caad52
         return Collections.unmodifiableList(items);
     }
 
     /**
      * Sets the {@code KernelContent} items that comprise the content.
-<<<<<<< HEAD
-     * @param items the items
-     */
-    public void setItems(List<KernelContent<?>> items) {
-=======
      *
      * @param items the items
      */
     public void setItems(List<KernelContent<T>> items) {
->>>>>>> 73caad52
         this.items = new ArrayList<>(items);
     }
 
     /**
      * Gets the encoding of the content
-<<<<<<< HEAD
-=======
      *
->>>>>>> 73caad52
      * @return the encoding, which may be {@code null}
      */
     @Nullable
@@ -228,10 +158,7 @@
 
     /**
      * Sets the encoding of the content
-<<<<<<< HEAD
-=======
      *
->>>>>>> 73caad52
      * @param encoding the encoding
      */
     public void setEncoding(Charset encoding) {
