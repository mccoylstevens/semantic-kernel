# Semantic Kernel

**Build intelligent AI agents and multi-agent systems with this enterprise-ready orchestration framework**

[![License: MIT](https://img.shields.io/github/license/microsoft/semantic-kernel)](https://github.com/microsoft/semantic-kernel/blob/main/LICENSE)
[![Python package](https://img.shields.io/pypi/v/semantic-kernel)](https://pypi.org/project/semantic-kernel/)
[![Nuget package](https://img.shields.io/nuget/vpre/Microsoft.SemanticKernel)](https://www.nuget.org/packages/Microsoft.SemanticKernel/)
[![Discord](https://img.shields.io/discord/1063152441819942922?label=Discord&logo=discord&logoColor=white&color=d82679)](https://aka.ms/SKDiscord)

<<<<<<< HEAD

## What is Semantic Kernel?

Semantic Kernel is a model-agnostic SDK that empowers developers to build, orchestrate, and deploy AI agents and multi-agent systems. Whether you're building a simple chatbot or a complex multi-agent workflow, Semantic Kernel provides the tools you need with enterprise-grade reliability and flexibility.

## System Requirements

- **Python**: 3.10+
- **.NET**: .NET 8.0+ 
- **Java**: JDK 17+
- **OS Support**: Windows, macOS, Linux

## Key Features

- **Model Flexibility**: Connect to any LLM with built-in support for [OpenAI](https://platform.openai.com/docs/introduction), [Azure OpenAI](https://azure.microsoft.com/en-us/products/ai-services/openai-service), [Hugging Face](https://huggingface.co/), [NVidia](https://www.nvidia.com/en-us/ai-data-science/products/nim-microservices/) and more
- **Agent Framework**: Build modular AI agents with access to tools/plugins, memory, and planning capabilities
- **Multi-Agent Systems**: Orchestrate complex workflows with collaborating specialist agents
- **Plugin Ecosystem**: Extend with native code functions, prompt templates, OpenAPI specs, or Model Context Protocol (MCP)
- **Vector DB Support**: Seamless integration with [Azure AI Search](https://learn.microsoft.com/en-us/azure/search/search-what-is-azure-search), [Elasticsearch](https://www.elastic.co/), [Chroma](https://docs.trychroma.com/getting-started), and more
- **Multimodal Support**: Process text, vision, and audio inputs
- **Local Deployment**: Run with [Ollama](https://ollama.com/), [LMStudio](https://lmstudio.ai/), or [ONNX](https://onnx.ai/)
- **Process Framework**: Model complex business processes with a structured workflow approach
- **Enterprise Ready**: Built for observability, security, and stable APIs

## Installation

First, set the environment variable for your AI Services:

**Azure OpenAI:**
```bash
export AZURE_OPENAI_API_KEY=AAA....
```

**or OpenAI directly:**
```bash
export OPENAI_API_KEY=sk-...
```

### Python

```bash
pip install semantic-kernel
```

### .NET

```bash
dotnet add package Microsoft.SemanticKernel
dotnet add package Microsoft.SemanticKernel.Agents.core
```

### Java

See [semantic-kernel-java build](https://github.com/microsoft/semantic-kernel-java/blob/main/BUILD.md) for instructions.

## Quickstart

### Basic Agent - Python

Create a simple assistant that responds to user prompts:

```python
import asyncio
from semantic_kernel.agents import ChatCompletionAgent
from semantic_kernel.connectors.ai.open_ai import AzureChatCompletion

async def main():
    # Initialize a chat agent with basic instructions
    agent = ChatCompletionAgent(
        service=AzureChatCompletion(),
        name="SK-Assistant",
        instructions="You are a helpful assistant.",
    )

    # Get a response to a user message
    response = await agent.get_response(messages="Write a haiku about Semantic Kernel.")
    print(response.content)

asyncio.run(main()) 

# Output:
# Language's essence,
# Semantic threads intertwine,
# Meaning's core revealed.
```

### Basic Agent - .NET

```csharp
using Microsoft.SemanticKernel;
using Microsoft.SemanticKernel.Agents;

var builder = Kernel.CreateBuilder();
builder.AddAzureOpenAIChatCompletion(
                Environment.GetEnvironmentVariable("AZURE_OPENAI_DEPLOYMENT"),
                Environment.GetEnvironmentVariable("AZURE_OPENAI_ENDPOINT"),
                Environment.GetEnvironmentVariable("AZURE_OPENAI_API_KEY")
                );
var kernel = builder.Build();

ChatCompletionAgent agent =
    new()
    {
        Name = "SK-Agent",
        Instructions = "You are a helpful assistant.",
        Kernel = kernel,
    };

await foreach (AgentResponseItem<ChatMessageContent> response 
    in agent.InvokeAsync("Write a haiku about Semantic Kernel."))
{
    Console.WriteLine(response.Message);
}

// Output:
// Language's essence,
// Semantic threads intertwine,
// Meaning's core revealed.
```

### Agent with Plugins - Python

Enhance your agent with custom tools (plugins) and structured output:

```python
import asyncio
from typing import Annotated
from pydantic import BaseModel
from semantic_kernel.agents import ChatCompletionAgent
from semantic_kernel.connectors.ai.open_ai import AzureChatCompletion, OpenAIChatPromptExecutionSettings
from semantic_kernel.functions import kernel_function, KernelArguments

class MenuPlugin:
    @kernel_function(description="Provides a list of specials from the menu.")
    def get_specials(self) -> Annotated[str, "Returns the specials from the menu."]:
        return """
        Special Soup: Clam Chowder
        Special Salad: Cobb Salad
        Special Drink: Chai Tea
        """

    @kernel_function(description="Provides the price of the requested menu item.")
    def get_item_price(
        self, menu_item: Annotated[str, "The name of the menu item."]
    ) -> Annotated[str, "Returns the price of the menu item."]:
        return "$9.99"

class MenuItem(BaseModel):
    price: float
    name: str

async def main():
    # Configure structured output format
    settings = OpenAIChatPromptExecutionSettings()
    settings.response_format = MenuItem

    # Create agent with plugin and settings
    agent = ChatCompletionAgent(
        service=AzureChatCompletion(),
        name="SK-Assistant",
        instructions="You are a helpful assistant.",
        plugins=[MenuPlugin()],
        arguments=KernelArguments(settings)
    )

    response = await agent.get_response(messages="What is the price of the soup special?")
    print(response.content)

    # Output:
    # The price of the Clam Chowder, which is the soup special, is $9.99.

asyncio.run(main()) 
```

### Agent with Plugin - .NET

```csharp
using System.ComponentModel;
using Microsoft.SemanticKernel;
using Microsoft.SemanticKernel.Agents;
using Microsoft.SemanticKernel.ChatCompletion;

var builder = Kernel.CreateBuilder();
builder.AddAzureOpenAIChatCompletion(
                Environment.GetEnvironmentVariable("AZURE_OPENAI_DEPLOYMENT"),
                Environment.GetEnvironmentVariable("AZURE_OPENAI_ENDPOINT"),
                Environment.GetEnvironmentVariable("AZURE_OPENAI_API_KEY")
                );
var kernel = builder.Build();

kernel.Plugins.Add(KernelPluginFactory.CreateFromType<MenuPlugin>());

ChatCompletionAgent agent =
    new()
    {
        Name = "SK-Assistant",
        Instructions = "You are a helpful assistant.",
        Kernel = kernel,
        Arguments = new KernelArguments(new PromptExecutionSettings() { FunctionChoiceBehavior = FunctionChoiceBehavior.Auto() })

    };

await foreach (AgentResponseItem<ChatMessageContent> response 
    in agent.InvokeAsync("What is the price of the soup special?"))
{
    Console.WriteLine(response.Message);
}

sealed class MenuPlugin
{
    [KernelFunction, Description("Provides a list of specials from the menu.")]
    public string GetSpecials() =>
        """
        Special Soup: Clam Chowder
        Special Salad: Cobb Salad
        Special Drink: Chai Tea
        """;

    [KernelFunction, Description("Provides the price of the requested menu item.")]
    public string GetItemPrice(
        [Description("The name of the menu item.")]
        string menuItem) =>
        "$9.99";
}
```

### Multi-Agent System - Python

Build a system of specialized agents that can collaborate:

```python
import asyncio
from semantic_kernel.agents import ChatCompletionAgent
from semantic_kernel.connectors.ai.open_ai import AzureChatCompletion, OpenAIChatCompletion

billing_agent = ChatCompletionAgent(
    service=AzureChatCompletion(), 
    name="BillingAgent", 
    instructions="You handle billing issues like charges, payment methods, cycles, fees, discrepancies, and payment failures."
)

refund_agent = ChatCompletionAgent(
    service=AzureChatCompletion(),
    name="RefundAgent",
    instructions="Assist users with refund inquiries, including eligibility, policies, processing, and status updates.",
)

triage_agent = ChatCompletionAgent(
    service=OpenAIChatCompletion(),
    name="TriageAgent",
    instructions="Evaluate user requests and forward them to BillingAgent or RefundAgent for targeted assistance."
    " Provide the full answer to the user containing any information from the agents",
    plugins=[billing_agent, refund_agent],
)

thread: None

async def main() -> None:
    print("Welcome to the chat bot!\n  Type 'exit' to exit.\n  Try to get some billing or refund help.")
    while True:
        user_input = input("User:> ")

        if user_input.lower().strip() == "exit":
            print("\n\nExiting chat...")
            return False

        response = await triage_agent.get_response(
            messages=user_input,
            thread=thread,
        )

        if response:
            print(f"Agent :> {response}")

# Agent :> I understand that you were charged twice for your subscription last month, and I'm here to assist you with resolving this issue. Here’s what we need to do next:

# 1. **Billing Inquiry**:
#    - Please provide the email address or account number associated with your subscription, the date(s) of the charges, and the amount charged. This will allow the billing team to investigate the discrepancy in the charges.

# 2. **Refund Process**:
#    - For the refund, please confirm your subscription type and the email address associated with your account.
#    - Provide the dates and transaction IDs for the charges you believe were duplicated.

# Once we have these details, we will be able to:

# - Check your billing history for any discrepancies.
# - Confirm any duplicate charges.
# - Initiate a refund for the duplicate payment if it qualifies. The refund process usually takes 5-10 business days after approval.

# Please provide the necessary details so we can proceed with resolving this issue for you.


if __name__ == "__main__":
    asyncio.run(main())
```



## Where to Go Next

1. 📖 Try our [Getting Started Guide](https://learn.microsoft.com/en-us/semantic-kernel/get-started/quick-start-guide) or learn about [Building Agents](https://learn.microsoft.com/en-us/semantic-kernel/frameworks/agent/)
2. 🔌 Explore over 100 [Detailed Samples](https://learn.microsoft.com/en-us/semantic-kernel/get-started/detailed-samples)
3. 💡 Learn about core Semantic Kernel [Concepts](https://learn.microsoft.com/en-us/semantic-kernel/concepts/kernel)

### API References
=======
[Semantic Kernel](https://learn.microsoft.com/en-us/semantic-kernel/overview/)
is an SDK that integrates Large Language Models (LLMs) like
[OpenAI](https://platform.openai.com/docs/introduction),
[Azure OpenAI](https://azure.microsoft.com/en-us/products/ai-services/openai-service),
and [Hugging Face](https://huggingface.co/)
with conventional programming languages like C#, Python, and Java. Semantic Kernel achieves this
by allowing you to define [plugins](https://learn.microsoft.com/en-us/semantic-kernel/ai-orchestration/plugins)
that can be chained together
in just a [few lines of code](https://learn.microsoft.com/en-us/semantic-kernel/ai-orchestration/chaining-functions?tabs=Csharp#using-the-runasync-method-to-simplify-your-code).

What makes Semantic Kernel _special_, however, is its ability to _automatically_ orchestrate
plugins with AI. With Semantic Kernel
[planners](https://learn.microsoft.com/en-us/semantic-kernel/ai-orchestration/planner), you
can ask an LLM to generate a plan that achieves a user's unique goal. Afterwards,
Semantic Kernel will execute the plan for the user.

#### Please star the repo to show your support for this project!

![Orchestrating plugins with planner](https://learn.microsoft.com/en-us/semantic-kernel/media/kernel-infographic.png)



## Getting started with Semantic Kernel

The Semantic Kernel SDK is available in C#, Python, and Java. To get started, choose your preferred language below. See the [Feature Matrix](https://learn.microsoft.com/en-us/semantic-kernel/get-started/supported-languages) to see a breakdown of
feature parity between our currently supported languages.

<table width=100%>
  <tbody>
    <tr>
      <td>
        <img align="left" width=52px src="https://user-images.githubusercontent.com/371009/230673036-fad1e8e6-5d48-49b1-a9c1-6f9834e0d165.png">
        <div>
          <a href="dotnet/README.md">Using Semantic Kernel in C#</a> &nbsp<br/>
        </div>
      </td>
      <td>
        <img align="left" width=52px src="https://raw.githubusercontent.com/devicons/devicon/master/icons/python/python-original.svg">
        <div>
          <a href="python/README.md">Using Semantic Kernel in Python</a>
        </div>
      </td>
      <td>
        <img align="left" width=52px height=52px src="https://upload.wikimedia.org/wikipedia/en/3/30/Java_programming_language_logo.svg" alt="Java logo">
        <div>
          <a href="https://github.com/microsoft/semantic-kernel/blob/main/java/README.md">Using Semantic Kernel in Java</a>
        </div>
      </td>
    </tr>
  </tbody>
</table>

The quickest way to get started with the basics is to get an API key
from either OpenAI or Azure OpenAI and to run one of the C#, Python, and Java console applications/scripts below.

### For C#:

1. Create a new console app.
2. Add the semantic kernel nuget [Microsoft.SemanticKernel](https://www.nuget.org/packages/Microsoft.SemanticKernel/).
3. Copy the code from [here](dotnet/README.md) into the app `Program.cs` file.
4. Replace the configuration placeholders for API key and other params with your key and settings.
5. Run with `F5` or `dotnet run`

### For Python:

1. Install the pip package: `python -m pip install semantic-kernel`.
2. Create a new script e.g. `hello-world.py`.
3. Store your API key and settings in an `.env` file as described [here](python/README.md).
4. Copy the code from [here](python/README.md) into the `hello-world.py` script.
5. Run the python script.

### For Java:

The Java code is in the [semantic-kernel-java](https://github.com/microsoft/semantic-kernel-java) repository. See
[semantic-kernel-java build](https://github.com/microsoft/semantic-kernel-java/blob/main/BUILD.md) for instructions on
how to build and run the Java code.

Please file Java Semantic Kernel specific issues in
the [semantic-kernel-java](https://github.com/microsoft/semantic-kernel-java) repository.

## Learning how to use Semantic Kernel

The fastest way to learn how to use Semantic Kernel is with our C# and Python Jupyter notebooks. These notebooks
demonstrate how to use Semantic Kernel with code snippets that you can run with a push of a button.

- [Getting Started with C# notebook](dotnet/notebooks/00-getting-started.ipynb)
- [Getting Started with Python notebook](python/samples/getting_started/00-getting-started.ipynb)

Once you've finished the getting started notebooks, you can then check out the main walkthroughs
on our Learn site. Each sample comes with a completed C# and Python project that you can run locally.

1. 📖 [Overview of the kernel](https://learn.microsoft.com/en-us/semantic-kernel/ai-orchestration/)
1. 🔌 [Understanding AI plugins](https://learn.microsoft.com/en-us/semantic-kernel/ai-orchestration/plugins)
1. 👄 [Creating semantic functions](https://learn.microsoft.com/en-us/semantic-kernel/ai-orchestration/semantic-functions)
1. 💽 [Creating native functions](https://learn.microsoft.com/en-us/semantic-kernel/ai-orchestration/native-functions)
1. ⛓️ [Chaining functions together](https://learn.microsoft.com/en-us/semantic-kernel/ai-orchestration/chaining-functions)
1. 🤖 [Auto create plans with planner](https://learn.microsoft.com/en-us/semantic-kernel/ai-orchestration/planner)
1. 💡 [Create and run a ChatGPT plugin](https://learn.microsoft.com/en-us/semantic-kernel/ai-orchestration/chatgpt-plugins)

Finally, refer to our API references for more details on the C# and Python APIs:
>>>>>>> ac81fae8

- [C# API reference](https://learn.microsoft.com/en-us/dotnet/api/microsoft.semantickernel?view=semantic-kernel-dotnet)
- [Python API reference](https://learn.microsoft.com/en-us/python/api/semantic-kernel/semantic_kernel?view=semantic-kernel-python)

## Troubleshooting

### Common Issues

- **Authentication Errors**: Check that your API key environment variables are correctly set
- **Model Availability**: Verify your Azure OpenAI deployment or OpenAI model access

### Getting Help

- Check our [GitHub issues](https://github.com/microsoft/semantic-kernel/issues) for known problems
- Search the [Discord community](https://aka.ms/SKDiscord) for solutions
- Include your SDK version and full error messages when asking for help


## Join the community

We welcome your contributions and suggestions to the SK community! One of the easiest ways to participate is to engage in discussions in the GitHub repository. Bug reports and fixes are welcome!

For new features, components, or extensions, please open an issue and discuss with us before sending a PR. This is to avoid rejection as we might be taking the core in a different direction, but also to consider the impact on the larger ecosystem.

To learn more and get started:

- Read the [documentation](https://aka.ms/sk/learn)
- Learn how to [contribute](https://learn.microsoft.com/en-us/semantic-kernel/support/contributing) to the project
- Ask questions in the [GitHub discussions](https://github.com/microsoft/semantic-kernel/discussions)
- Ask questions in the [Discord community](https://aka.ms/SKDiscord)

- Attend [regular office hours and SK community events](COMMUNITY.md)
- Follow the team on our [blog](https://aka.ms/sk/blog)

## Contributor Wall of Fame

[![semantic-kernel contributors](https://contrib.rocks/image?repo=microsoft/semantic-kernel)](https://github.com/microsoft/semantic-kernel/graphs/contributors)

## Code of Conduct

This project has adopted the
[Microsoft Open Source Code of Conduct](https://opensource.microsoft.com/codeofconduct/).
For more information, see the
[Code of Conduct FAQ](https://opensource.microsoft.com/codeofconduct/faq/)
or contact [opencode@microsoft.com](mailto:opencode@microsoft.com)
with any additional questions or comments.

## License

Copyright (c) Microsoft Corporation. All rights reserved.

Licensed under the [MIT](LICENSE) license.<|MERGE_RESOLUTION|>--- conflicted
+++ resolved
@@ -1,319 +1,12 @@
 # Semantic Kernel
 
-**Build intelligent AI agents and multi-agent systems with this enterprise-ready orchestration framework**
-
-[![License: MIT](https://img.shields.io/github/license/microsoft/semantic-kernel)](https://github.com/microsoft/semantic-kernel/blob/main/LICENSE)
 [![Python package](https://img.shields.io/pypi/v/semantic-kernel)](https://pypi.org/project/semantic-kernel/)
 [![Nuget package](https://img.shields.io/nuget/vpre/Microsoft.SemanticKernel)](https://www.nuget.org/packages/Microsoft.SemanticKernel/)
+[![dotnet Docker](https://github.com/microsoft/semantic-kernel/actions/workflows/dotnet-ci-docker.yml/badge.svg?branch=main)](https://github.com/microsoft/semantic-kernel/actions/workflows/dotnet-ci-docker.yml)
+[![dotnet Windows](https://github.com/microsoft/semantic-kernel/actions/workflows/dotnet-ci-windows.yml/badge.svg?branch=main)](https://github.com/microsoft/semantic-kernel/actions/workflows/dotnet-ci-windows.yml)
+[![License: MIT](https://img.shields.io/github/license/microsoft/semantic-kernel)](https://github.com/microsoft/semantic-kernel/blob/main/LICENSE)
 [![Discord](https://img.shields.io/discord/1063152441819942922?label=Discord&logo=discord&logoColor=white&color=d82679)](https://aka.ms/SKDiscord)
 
-<<<<<<< HEAD
-
-## What is Semantic Kernel?
-
-Semantic Kernel is a model-agnostic SDK that empowers developers to build, orchestrate, and deploy AI agents and multi-agent systems. Whether you're building a simple chatbot or a complex multi-agent workflow, Semantic Kernel provides the tools you need with enterprise-grade reliability and flexibility.
-
-## System Requirements
-
-- **Python**: 3.10+
-- **.NET**: .NET 8.0+ 
-- **Java**: JDK 17+
-- **OS Support**: Windows, macOS, Linux
-
-## Key Features
-
-- **Model Flexibility**: Connect to any LLM with built-in support for [OpenAI](https://platform.openai.com/docs/introduction), [Azure OpenAI](https://azure.microsoft.com/en-us/products/ai-services/openai-service), [Hugging Face](https://huggingface.co/), [NVidia](https://www.nvidia.com/en-us/ai-data-science/products/nim-microservices/) and more
-- **Agent Framework**: Build modular AI agents with access to tools/plugins, memory, and planning capabilities
-- **Multi-Agent Systems**: Orchestrate complex workflows with collaborating specialist agents
-- **Plugin Ecosystem**: Extend with native code functions, prompt templates, OpenAPI specs, or Model Context Protocol (MCP)
-- **Vector DB Support**: Seamless integration with [Azure AI Search](https://learn.microsoft.com/en-us/azure/search/search-what-is-azure-search), [Elasticsearch](https://www.elastic.co/), [Chroma](https://docs.trychroma.com/getting-started), and more
-- **Multimodal Support**: Process text, vision, and audio inputs
-- **Local Deployment**: Run with [Ollama](https://ollama.com/), [LMStudio](https://lmstudio.ai/), or [ONNX](https://onnx.ai/)
-- **Process Framework**: Model complex business processes with a structured workflow approach
-- **Enterprise Ready**: Built for observability, security, and stable APIs
-
-## Installation
-
-First, set the environment variable for your AI Services:
-
-**Azure OpenAI:**
-```bash
-export AZURE_OPENAI_API_KEY=AAA....
-```
-
-**or OpenAI directly:**
-```bash
-export OPENAI_API_KEY=sk-...
-```
-
-### Python
-
-```bash
-pip install semantic-kernel
-```
-
-### .NET
-
-```bash
-dotnet add package Microsoft.SemanticKernel
-dotnet add package Microsoft.SemanticKernel.Agents.core
-```
-
-### Java
-
-See [semantic-kernel-java build](https://github.com/microsoft/semantic-kernel-java/blob/main/BUILD.md) for instructions.
-
-## Quickstart
-
-### Basic Agent - Python
-
-Create a simple assistant that responds to user prompts:
-
-```python
-import asyncio
-from semantic_kernel.agents import ChatCompletionAgent
-from semantic_kernel.connectors.ai.open_ai import AzureChatCompletion
-
-async def main():
-    # Initialize a chat agent with basic instructions
-    agent = ChatCompletionAgent(
-        service=AzureChatCompletion(),
-        name="SK-Assistant",
-        instructions="You are a helpful assistant.",
-    )
-
-    # Get a response to a user message
-    response = await agent.get_response(messages="Write a haiku about Semantic Kernel.")
-    print(response.content)
-
-asyncio.run(main()) 
-
-# Output:
-# Language's essence,
-# Semantic threads intertwine,
-# Meaning's core revealed.
-```
-
-### Basic Agent - .NET
-
-```csharp
-using Microsoft.SemanticKernel;
-using Microsoft.SemanticKernel.Agents;
-
-var builder = Kernel.CreateBuilder();
-builder.AddAzureOpenAIChatCompletion(
-                Environment.GetEnvironmentVariable("AZURE_OPENAI_DEPLOYMENT"),
-                Environment.GetEnvironmentVariable("AZURE_OPENAI_ENDPOINT"),
-                Environment.GetEnvironmentVariable("AZURE_OPENAI_API_KEY")
-                );
-var kernel = builder.Build();
-
-ChatCompletionAgent agent =
-    new()
-    {
-        Name = "SK-Agent",
-        Instructions = "You are a helpful assistant.",
-        Kernel = kernel,
-    };
-
-await foreach (AgentResponseItem<ChatMessageContent> response 
-    in agent.InvokeAsync("Write a haiku about Semantic Kernel."))
-{
-    Console.WriteLine(response.Message);
-}
-
-// Output:
-// Language's essence,
-// Semantic threads intertwine,
-// Meaning's core revealed.
-```
-
-### Agent with Plugins - Python
-
-Enhance your agent with custom tools (plugins) and structured output:
-
-```python
-import asyncio
-from typing import Annotated
-from pydantic import BaseModel
-from semantic_kernel.agents import ChatCompletionAgent
-from semantic_kernel.connectors.ai.open_ai import AzureChatCompletion, OpenAIChatPromptExecutionSettings
-from semantic_kernel.functions import kernel_function, KernelArguments
-
-class MenuPlugin:
-    @kernel_function(description="Provides a list of specials from the menu.")
-    def get_specials(self) -> Annotated[str, "Returns the specials from the menu."]:
-        return """
-        Special Soup: Clam Chowder
-        Special Salad: Cobb Salad
-        Special Drink: Chai Tea
-        """
-
-    @kernel_function(description="Provides the price of the requested menu item.")
-    def get_item_price(
-        self, menu_item: Annotated[str, "The name of the menu item."]
-    ) -> Annotated[str, "Returns the price of the menu item."]:
-        return "$9.99"
-
-class MenuItem(BaseModel):
-    price: float
-    name: str
-
-async def main():
-    # Configure structured output format
-    settings = OpenAIChatPromptExecutionSettings()
-    settings.response_format = MenuItem
-
-    # Create agent with plugin and settings
-    agent = ChatCompletionAgent(
-        service=AzureChatCompletion(),
-        name="SK-Assistant",
-        instructions="You are a helpful assistant.",
-        plugins=[MenuPlugin()],
-        arguments=KernelArguments(settings)
-    )
-
-    response = await agent.get_response(messages="What is the price of the soup special?")
-    print(response.content)
-
-    # Output:
-    # The price of the Clam Chowder, which is the soup special, is $9.99.
-
-asyncio.run(main()) 
-```
-
-### Agent with Plugin - .NET
-
-```csharp
-using System.ComponentModel;
-using Microsoft.SemanticKernel;
-using Microsoft.SemanticKernel.Agents;
-using Microsoft.SemanticKernel.ChatCompletion;
-
-var builder = Kernel.CreateBuilder();
-builder.AddAzureOpenAIChatCompletion(
-                Environment.GetEnvironmentVariable("AZURE_OPENAI_DEPLOYMENT"),
-                Environment.GetEnvironmentVariable("AZURE_OPENAI_ENDPOINT"),
-                Environment.GetEnvironmentVariable("AZURE_OPENAI_API_KEY")
-                );
-var kernel = builder.Build();
-
-kernel.Plugins.Add(KernelPluginFactory.CreateFromType<MenuPlugin>());
-
-ChatCompletionAgent agent =
-    new()
-    {
-        Name = "SK-Assistant",
-        Instructions = "You are a helpful assistant.",
-        Kernel = kernel,
-        Arguments = new KernelArguments(new PromptExecutionSettings() { FunctionChoiceBehavior = FunctionChoiceBehavior.Auto() })
-
-    };
-
-await foreach (AgentResponseItem<ChatMessageContent> response 
-    in agent.InvokeAsync("What is the price of the soup special?"))
-{
-    Console.WriteLine(response.Message);
-}
-
-sealed class MenuPlugin
-{
-    [KernelFunction, Description("Provides a list of specials from the menu.")]
-    public string GetSpecials() =>
-        """
-        Special Soup: Clam Chowder
-        Special Salad: Cobb Salad
-        Special Drink: Chai Tea
-        """;
-
-    [KernelFunction, Description("Provides the price of the requested menu item.")]
-    public string GetItemPrice(
-        [Description("The name of the menu item.")]
-        string menuItem) =>
-        "$9.99";
-}
-```
-
-### Multi-Agent System - Python
-
-Build a system of specialized agents that can collaborate:
-
-```python
-import asyncio
-from semantic_kernel.agents import ChatCompletionAgent
-from semantic_kernel.connectors.ai.open_ai import AzureChatCompletion, OpenAIChatCompletion
-
-billing_agent = ChatCompletionAgent(
-    service=AzureChatCompletion(), 
-    name="BillingAgent", 
-    instructions="You handle billing issues like charges, payment methods, cycles, fees, discrepancies, and payment failures."
-)
-
-refund_agent = ChatCompletionAgent(
-    service=AzureChatCompletion(),
-    name="RefundAgent",
-    instructions="Assist users with refund inquiries, including eligibility, policies, processing, and status updates.",
-)
-
-triage_agent = ChatCompletionAgent(
-    service=OpenAIChatCompletion(),
-    name="TriageAgent",
-    instructions="Evaluate user requests and forward them to BillingAgent or RefundAgent for targeted assistance."
-    " Provide the full answer to the user containing any information from the agents",
-    plugins=[billing_agent, refund_agent],
-)
-
-thread: None
-
-async def main() -> None:
-    print("Welcome to the chat bot!\n  Type 'exit' to exit.\n  Try to get some billing or refund help.")
-    while True:
-        user_input = input("User:> ")
-
-        if user_input.lower().strip() == "exit":
-            print("\n\nExiting chat...")
-            return False
-
-        response = await triage_agent.get_response(
-            messages=user_input,
-            thread=thread,
-        )
-
-        if response:
-            print(f"Agent :> {response}")
-
-# Agent :> I understand that you were charged twice for your subscription last month, and I'm here to assist you with resolving this issue. Here’s what we need to do next:
-
-# 1. **Billing Inquiry**:
-#    - Please provide the email address or account number associated with your subscription, the date(s) of the charges, and the amount charged. This will allow the billing team to investigate the discrepancy in the charges.
-
-# 2. **Refund Process**:
-#    - For the refund, please confirm your subscription type and the email address associated with your account.
-#    - Provide the dates and transaction IDs for the charges you believe were duplicated.
-
-# Once we have these details, we will be able to:
-
-# - Check your billing history for any discrepancies.
-# - Confirm any duplicate charges.
-# - Initiate a refund for the duplicate payment if it qualifies. The refund process usually takes 5-10 business days after approval.
-
-# Please provide the necessary details so we can proceed with resolving this issue for you.
-
-
-if __name__ == "__main__":
-    asyncio.run(main())
-```
-
-
-
-## Where to Go Next
-
-1. 📖 Try our [Getting Started Guide](https://learn.microsoft.com/en-us/semantic-kernel/get-started/quick-start-guide) or learn about [Building Agents](https://learn.microsoft.com/en-us/semantic-kernel/frameworks/agent/)
-2. 🔌 Explore over 100 [Detailed Samples](https://learn.microsoft.com/en-us/semantic-kernel/get-started/detailed-samples)
-3. 💡 Learn about core Semantic Kernel [Concepts](https://learn.microsoft.com/en-us/semantic-kernel/concepts/kernel)
-
-### API References
-=======
 [Semantic Kernel](https://learn.microsoft.com/en-us/semantic-kernel/overview/)
 is an SDK that integrates Large Language Models (LLMs) like
 [OpenAI](https://platform.openai.com/docs/introduction),
@@ -414,38 +107,25 @@
 1. 💡 [Create and run a ChatGPT plugin](https://learn.microsoft.com/en-us/semantic-kernel/ai-orchestration/chatgpt-plugins)
 
 Finally, refer to our API references for more details on the C# and Python APIs:
->>>>>>> ac81fae8
 
 - [C# API reference](https://learn.microsoft.com/en-us/dotnet/api/microsoft.semantickernel?view=semantic-kernel-dotnet)
-- [Python API reference](https://learn.microsoft.com/en-us/python/api/semantic-kernel/semantic_kernel?view=semantic-kernel-python)
-
-## Troubleshooting
-
-### Common Issues
-
-- **Authentication Errors**: Check that your API key environment variables are correctly set
-- **Model Availability**: Verify your Azure OpenAI deployment or OpenAI model access
-
-### Getting Help
-
-- Check our [GitHub issues](https://github.com/microsoft/semantic-kernel/issues) for known problems
-- Search the [Discord community](https://aka.ms/SKDiscord) for solutions
-- Include your SDK version and full error messages when asking for help
-
+- Python API reference (coming soon)
 
 ## Join the community
 
-We welcome your contributions and suggestions to the SK community! One of the easiest ways to participate is to engage in discussions in the GitHub repository. Bug reports and fixes are welcome!
+We welcome your contributions and suggestions to SK community! One of the easiest
+ways to participate is to engage in discussions in the GitHub repository.
+Bug reports and fixes are welcome!
 
-For new features, components, or extensions, please open an issue and discuss with us before sending a PR. This is to avoid rejection as we might be taking the core in a different direction, but also to consider the impact on the larger ecosystem.
+For new features, components, or extensions, please open an issue and discuss with
+us before sending a PR. This is to avoid rejection as we might be taking the core
+in a different direction, but also to consider the impact on the larger ecosystem.
 
 To learn more and get started:
 
 - Read the [documentation](https://aka.ms/sk/learn)
-- Learn how to [contribute](https://learn.microsoft.com/en-us/semantic-kernel/support/contributing) to the project
-- Ask questions in the [GitHub discussions](https://github.com/microsoft/semantic-kernel/discussions)
-- Ask questions in the [Discord community](https://aka.ms/SKDiscord)
-
+- Learn how to [contribute](https://learn.microsoft.com/en-us/semantic-kernel/get-started/contributing) to the project
+- Join the [Discord community](https://aka.ms/SKDiscord)
 - Attend [regular office hours and SK community events](COMMUNITY.md)
 - Follow the team on our [blog](https://aka.ms/sk/blog)
 
@@ -457,7 +137,7 @@
 
 This project has adopted the
 [Microsoft Open Source Code of Conduct](https://opensource.microsoft.com/codeofconduct/).
-For more information, see the
+For more information see the
 [Code of Conduct FAQ](https://opensource.microsoft.com/codeofconduct/faq/)
 or contact [opencode@microsoft.com](mailto:opencode@microsoft.com)
 with any additional questions or comments.
