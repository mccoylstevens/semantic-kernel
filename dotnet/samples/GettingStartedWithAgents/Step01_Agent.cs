﻿// Copyright (c) Microsoft. All rights reserved.
using Microsoft.SemanticKernel;
using Microsoft.SemanticKernel.Agents;
using Microsoft.SemanticKernel.ChatCompletion;
using Resources;

namespace GettingStarted;

/// <summary>
/// Demonstrate creation of <see cref="ChatCompletionAgent"/> and
/// eliciting its response to three explicit user messages.
/// </summary>
public class Step01_Agent(ITestOutputHelper output) : BaseAgentsTest(output)
{
    private const string ParrotName = "Parrot";
    private const string ParrotInstructions = "Repeat the user message in the voice of a pirate and then end with a parrot sound.";

<<<<<<< HEAD
    [Theory]
    [InlineData(true)]
    [InlineData(false)]
    public async Task UseSingleChatCompletionAgent(bool useChatClient)
=======
    private const string JokerName = "Joker";
    private const string JokerInstructions = "You are good at telling jokes.";

    /// <summary>
    /// Demonstrate the usage of <see cref="ChatCompletionAgent"/> where each invocation is
    /// a unique interaction with no conversation history between them.
    /// </summary>
    [Fact]
    public async Task UseSingleChatCompletionAgentAsync()
>>>>>>> f4495d92
    {
        Kernel kernel = this.CreateKernelWithChatCompletion();

        // Define the agent
        ChatCompletionAgent agent =
            new()
            {
                Name = ParrotName,
                Instructions = ParrotInstructions,
                Kernel = this.CreateKernelWithChatCompletion(useChatClient, out var chatClient),
            };

        // Respond to user input
        await InvokeAgentAsync("Fortune favors the bold.");
        await InvokeAgentAsync("I came, I saw, I conquered.");
        await InvokeAgentAsync("Practice makes perfect.");

        chatClient?.Dispose();

        // Local function to invoke agent and display the conversation messages.
        async Task InvokeAgentAsync(string input)
        {
            ChatMessageContent message = new(AuthorRole.User, input);
            this.WriteAgentChatMessage(message);

            await foreach (AgentResponseItem<ChatMessageContent> response in agent.InvokeAsync(message))
            {
                this.WriteAgentChatMessage(response);
            }
        }
    }

    /// <summary>
    /// Demonstrate the usage of <see cref="ChatCompletionAgent"/> where a conversation history is maintained.
    /// </summary>
    [Fact]
    public async Task UseSingleChatCompletionAgentWithConversationAsync()
    {
        Kernel kernel = this.CreateKernelWithChatCompletion();

        // Define the agent
        ChatCompletionAgent agent =
            new()
            {
                Name = JokerName,
                Instructions = JokerInstructions,
                Kernel = this.CreateKernelWithChatCompletion(),
            };

        // Define a thread variable to maintain the conversation context.
        // Since we are passing a null thread to InvokeAsync on the first invocation,
        // the agent will create a new thread for the conversation.
        AgentThread? thread = null;

        // Respond to user input
        await InvokeAgentAsync("Tell me a joke about a pirate.");
        await InvokeAgentAsync("Now add some emojis to the joke.");

        // Local function to invoke agent and display the conversation messages.
        async Task InvokeAgentAsync(string input)
        {
            ChatMessageContent message = new(AuthorRole.User, input);
            this.WriteAgentChatMessage(message);

            await foreach (AgentResponseItem<ChatMessageContent> response in agent.InvokeAsync(message, thread))
            {
                this.WriteAgentChatMessage(response);
                thread = response.Thread;
            }
        }
    }

    /// <summary>
    /// Demonstrate the usage of <see cref="ChatCompletionAgent"/> where a conversation history is maintained
    /// and where the thread containing the conversation is created manually.
    /// </summary>
    [Fact]
    public async Task UseSingleChatCompletionAgentWithManuallyCreatedThreadAsync()
    {
        Kernel kernel = this.CreateKernelWithChatCompletion();

        // Define the agent
        ChatCompletionAgent agent =
            new()
            {
                Name = JokerName,
                Instructions = JokerInstructions,
                Kernel = this.CreateKernelWithChatCompletion(),
            };

        // Define a thread variable to maintain the conversation context.
        // Since we are creating the thread, we can pass some initial messages to it.
        AgentThread? thread = new ChatHistoryAgentThread(
            [
                new ChatMessageContent(AuthorRole.User, "Tell me a joke about a pirate."),
                new ChatMessageContent(AuthorRole.Assistant, "Why did the pirate go to school? Because he wanted to improve his \"arrrrrrrrrticulation\""),
            ]);

        // Respond to user input
        await InvokeAgentAsync("Now add some emojis to the joke.");
        await InvokeAgentAsync("Now make the joke sillier.");

        // Local function to invoke agent and display the conversation messages.
        async Task InvokeAgentAsync(string input)
        {
            ChatMessageContent message = new(AuthorRole.User, input);
            this.WriteAgentChatMessage(message);

            // Use the thread we created earlier to continue the conversation.
            await foreach (AgentResponseItem<ChatMessageContent> response in agent.InvokeAsync(message, thread))
            {
                this.WriteAgentChatMessage(response);
            }
        }
    }

    [Theory]
    [InlineData(true)]
    [InlineData(false)]
    public async Task UseTemplateForChatCompletionAgent(bool useChatClient)
    {
        // Define the agent
        string generateStoryYaml = EmbeddedResource.Read("GenerateStory.yaml");
        PromptTemplateConfig templateConfig = KernelFunctionYaml.ToPromptTemplateConfig(generateStoryYaml);
        KernelPromptTemplateFactory templateFactory = new();

        // Instructions, Name and Description properties defined via the config.
        ChatCompletionAgent agent =
            new(templateConfig, templateFactory)
            {
                Kernel = this.CreateKernelWithChatCompletion(useChatClient, out var chatClient),
                Arguments =
                    {
                        { "topic", "Dog" },
                        { "length", "3" },
                    }
            };

        // Invoke the agent with the default arguments.
        await InvokeAgentAsync();

        // Invoke the agent with the override arguments.
        await InvokeAgentAsync(
            new()
            {
                { "topic", "Cat" },
                { "length", "3" },
            });

        chatClient?.Dispose();

        // Local function to invoke agent and display the conversation messages.
        async Task InvokeAgentAsync(KernelArguments? arguments = null)
        {
            // Invoke the agent without any messages, since the agent has all that it needs via the template and arguments.
            await foreach (ChatMessageContent content in agent.InvokeAsync(options: new() { KernelArguments = arguments }))
            {
                WriteAgentChatMessage(content);
            }
        }
    }
}<|MERGE_RESOLUTION|>--- conflicted
+++ resolved
@@ -15,12 +15,6 @@
     private const string ParrotName = "Parrot";
     private const string ParrotInstructions = "Repeat the user message in the voice of a pirate and then end with a parrot sound.";
 
-<<<<<<< HEAD
-    [Theory]
-    [InlineData(true)]
-    [InlineData(false)]
-    public async Task UseSingleChatCompletionAgent(bool useChatClient)
-=======
     private const string JokerName = "Joker";
     private const string JokerInstructions = "You are good at telling jokes.";
 
@@ -28,9 +22,10 @@
     /// Demonstrate the usage of <see cref="ChatCompletionAgent"/> where each invocation is
     /// a unique interaction with no conversation history between them.
     /// </summary>
-    [Fact]
-    public async Task UseSingleChatCompletionAgentAsync()
->>>>>>> f4495d92
+    [Theory]
+    [InlineData(true)]
+    [InlineData(false)]
+    public async Task UseSingleChatCompletionAgent(bool useChatClient)
     {
         Kernel kernel = this.CreateKernelWithChatCompletion();
 
