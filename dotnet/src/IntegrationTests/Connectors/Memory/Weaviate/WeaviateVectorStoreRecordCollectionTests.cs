--- conflicted
+++ resolved
@@ -15,9 +15,7 @@
 [Collection("WeaviateVectorStoreCollection")]
 public sealed class WeaviateVectorStoreRecordCollectionTests(WeaviateVectorStoreFixture fixture)
 {
-    private const string SkipReason = "Weaviate tests are failing on the build server with connection reset errors, but passing locally.";
-
-    [Fact(Skip = SkipReason)]
+    [Fact]
     public async Task ItCanCreateCollectionAsync()
     {
         // Arrange
@@ -30,7 +28,7 @@
         Assert.True(await sut.CollectionExistsAsync());
     }
 
-    [Theory(Skip = SkipReason)]
+    [Theory]
     [InlineData("ExistingCollection", true)]
     [InlineData("NonExistentCollection", false)]
     public async Task ItCanCheckIfCollectionExistsAsync(string collectionName, bool collectionExists)
@@ -50,7 +48,7 @@
         Assert.Equal(collectionExists, result);
     }
 
-    [Theory(Skip = SkipReason)]
+    [Theory]
     [InlineData("CollectionWithVectorAndDefinition", true, true)]
     [InlineData("CollectionWithVector", true, false)]
     [InlineData("CollectionWithDefinition", false, true)]
@@ -100,7 +98,7 @@
         }
     }
 
-    [Fact(Skip = SkipReason)]
+    [Fact]
     public async Task ItCanDeleteCollectionAsync()
     {
         // Arrange
@@ -119,7 +117,7 @@
         Assert.False(await sut.CollectionExistsAsync());
     }
 
-    [Fact(Skip = SkipReason)]
+    [Fact]
     public async Task ItCanDeleteRecordAsync()
     {
         // Arrange
@@ -146,7 +144,7 @@
         Assert.Null(getResult);
     }
 
-    [Fact(Skip = SkipReason)]
+    [Fact]
     public async Task ItCanUpsertAndGetAndDeleteBatchAsync()
     {
         // Arrange
@@ -180,7 +178,7 @@
         Assert.Empty(getResults);
     }
 
-    [Fact(Skip = SkipReason)]
+    [Fact]
     public async Task ItCanUpsertRecordAsync()
     {
         // Arrange
@@ -210,7 +208,7 @@
         Assert.Equal(10, getResult.HotelRating);
     }
 
-    [Theory(Skip = SkipReason)]
+    [Theory]
     [InlineData(true)]
     [InlineData(false)]
     public async Task VectorizedSearchReturnsValidResultsByDefaultAsync(bool includeVectors)
@@ -249,7 +247,7 @@
         Assert.Equal(includeVectors, searchResults.All(l => l.Record.DescriptionEmbedding is not null));
     }
 
-    [Fact(Skip = SkipReason)]
+    [Fact]
     public async Task VectorizedSearchReturnsValidResultsWithOffsetAsync()
     {
         // Arrange
@@ -280,7 +278,7 @@
         Assert.DoesNotContain("22222222-2222-2222-2222-222222222222", ids);
     }
 
-    [Theory(Skip = SkipReason)]
+    [Theory]
     [MemberData(nameof(VectorizedSearchWithFilterData))]
     public async Task VectorizedSearchReturnsValidResultsWithFilterAsync(VectorSearchFilter filter, List<string> expectedIds)
     {
@@ -308,7 +306,7 @@
         Assert.Equal(expectedIds, actualIds);
     }
 
-    [Theory(Skip = SkipReason)]
+    [Theory]
     [MemberData(nameof(VectorizedSearchWithFilterAndDifferentDataTypesData))]
     public async Task VectorizedSearchReturnsValidResultsWithFilterAndDifferentDataTypesAsync(VectorSearchFilter filter)
     {
@@ -353,11 +351,7 @@
         Assert.Equal(expectedId, actualIds[0]);
     }
 
-<<<<<<< HEAD
-    [Fact(Skip = SkipReason)]
-=======
-    [Fact]
->>>>>>> 45c023eb
+    [Fact]
     public async Task ItCanUpsertAndRetrieveUsingDynamicMappingAsync()
     {
         // Arrange
