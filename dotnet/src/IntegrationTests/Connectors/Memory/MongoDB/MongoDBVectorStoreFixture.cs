﻿// Copyright (c) Microsoft. All rights reserved.

using System;
using System.Collections.Generic;
using System.Threading;
using System.Threading.Tasks;
<<<<<<< HEAD
using DotNet.Testcontainers.Containers;
=======
>>>>>>> 45c023eb
using Microsoft.Extensions.VectorData;
using MongoDB.Driver;
using Testcontainers.MongoDb;
using Xunit;

namespace SemanticKernel.IntegrationTests.Connectors.MongoDB;

#pragma warning disable CS8618 // Non-nullable field must contain a non-null value when exiting constructor. Consider adding the 'required' modifier or declaring as nullable.

public class MongoDBVectorStoreFixture : IAsyncLifetime
{
    private readonly MongoDbContainer _container = new MongoDbBuilder()
        .WithImage("mongodb/mongodb-atlas-local:7.0.6")
        .Build();

    private readonly List<string> _testCollections = ["sk-test-hotels", "sk-test-contacts", "sk-test-addresses"];

    /// <summary>Main test collection for tests.</summary>
    public string TestCollection => this._testCollections[0];

    /// <summary><see cref="IMongoDatabase"/> that can be used to manage the collections in MongoDB.</summary>
    public IMongoDatabase MongoDatabase { get; private set; }

    /// <summary>Gets the manually created vector store record definition for MongoDB test model.</summary>
    public VectorStoreRecordDefinition HotelVectorStoreRecordDefinition { get; private set; }

    public async Task InitializeAsync()
    {
<<<<<<< HEAD
        using CancellationTokenSource cts = new();
        cts.CancelAfter(TimeSpan.FromSeconds(60));
        await this._container.StartAsync(cts.Token);
=======
        await this._container.StartAsync();
>>>>>>> 45c023eb

        var mongoClient = new MongoClient(new MongoClientSettings
        {
            Server = new MongoServerAddress(this._container.Hostname, this._container.GetMappedPublicPort(MongoDbBuilder.MongoDbPort)),
            DirectConnection = true,
        });

        this.MongoDatabase = mongoClient.GetDatabase("test");

        this.HotelVectorStoreRecordDefinition = new()
        {
            Properties =
            [
                new VectorStoreRecordKeyProperty("HotelId", typeof(string)),
                new VectorStoreRecordDataProperty("HotelName", typeof(string)),
                new VectorStoreRecordDataProperty("HotelCode", typeof(int)),
                new VectorStoreRecordDataProperty("ParkingIncluded", typeof(bool)) { StoragePropertyName = "parking_is_included" },
                new VectorStoreRecordDataProperty("HotelRating", typeof(float)),
                new VectorStoreRecordDataProperty("Tags", typeof(List<string>)),
                new VectorStoreRecordDataProperty("Timestamp", typeof(DateTime)),
                new VectorStoreRecordDataProperty("Description", typeof(string)),
                new VectorStoreRecordVectorProperty("DescriptionEmbedding", typeof(ReadOnlyMemory<float>?), 4) { IndexKind = IndexKind.IvfFlat, DistanceFunction = DistanceFunction.CosineSimilarity }
            ]
        };

        foreach (var collection in this._testCollections)
        {
            await this.MongoDatabase.CreateCollectionAsync(collection);
        }
    }

    public async Task DisposeAsync()
    {
        if (this.MongoDatabase is not null)
        {
            var cursor = await this.MongoDatabase.ListCollectionNamesAsync();

            while (await cursor.MoveNextAsync().ConfigureAwait(false))
            {
                foreach (var collection in cursor.Current)
                {
                    await this.MongoDatabase.DropCollectionAsync(collection);
                }
            }
        }

<<<<<<< HEAD
        if (this._container is not null && this._container.State == TestcontainersStates.Running)
        {
            await this._container.StopAsync();
        }
=======
        await this._container.StopAsync();
>>>>>>> 45c023eb
    }
}<|MERGE_RESOLUTION|>--- conflicted
+++ resolved
@@ -2,12 +2,7 @@
 
 using System;
 using System.Collections.Generic;
-using System.Threading;
 using System.Threading.Tasks;
-<<<<<<< HEAD
-using DotNet.Testcontainers.Containers;
-=======
->>>>>>> 45c023eb
 using Microsoft.Extensions.VectorData;
 using MongoDB.Driver;
 using Testcontainers.MongoDb;
@@ -36,13 +31,7 @@
 
     public async Task InitializeAsync()
     {
-<<<<<<< HEAD
-        using CancellationTokenSource cts = new();
-        cts.CancelAfter(TimeSpan.FromSeconds(60));
-        await this._container.StartAsync(cts.Token);
-=======
         await this._container.StartAsync();
->>>>>>> 45c023eb
 
         var mongoClient = new MongoClient(new MongoClientSettings
         {
@@ -76,26 +65,16 @@
 
     public async Task DisposeAsync()
     {
-        if (this.MongoDatabase is not null)
+        var cursor = await this.MongoDatabase.ListCollectionNamesAsync();
+
+        while (await cursor.MoveNextAsync().ConfigureAwait(false))
         {
-            var cursor = await this.MongoDatabase.ListCollectionNamesAsync();
-
-            while (await cursor.MoveNextAsync().ConfigureAwait(false))
+            foreach (var collection in cursor.Current)
             {
-                foreach (var collection in cursor.Current)
-                {
-                    await this.MongoDatabase.DropCollectionAsync(collection);
-                }
+                await this.MongoDatabase.DropCollectionAsync(collection);
             }
         }
 
-<<<<<<< HEAD
-        if (this._container is not null && this._container.State == TestcontainersStates.Running)
-        {
-            await this._container.StopAsync();
-        }
-=======
         await this._container.StopAsync();
->>>>>>> 45c023eb
     }
 }