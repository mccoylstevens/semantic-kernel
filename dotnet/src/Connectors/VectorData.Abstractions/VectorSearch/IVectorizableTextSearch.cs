--- conflicted
+++ resolved
@@ -2,10 +2,7 @@
 
 using System;
 using System.Collections.Generic;
-<<<<<<< HEAD
-=======
 using System.Diagnostics.CodeAnalysis;
->>>>>>> 45c023eb
 using System.Threading;
 
 namespace Microsoft.Extensions.VectorData;
@@ -41,9 +38,6 @@
     /// including itself or any services it might be wrapping. For example, to access the <see cref="VectorStoreRecordCollectionMetadata"/> for the instance,
     /// <see cref="GetService"/> may be used to request it.
     /// </remarks>
-<<<<<<< HEAD
-=======
     [Experimental("MEVD9000")]
->>>>>>> 45c023eb
     object? GetService(Type serviceType, object? serviceKey = null);
 }